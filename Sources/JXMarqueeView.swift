//
//  JXMarqueeView.swift
//  DQGuess
//
//  Created by jiaxin on 2018/4/27.
//  Copyright © 2018年 jingbo. All rights reserved.
//

import UIKit

public protocol JXMarqueeViewCopyable {
    /// 如果视图里面有圆角、阴影等，仅通过NSKeyedArchiver、NSKeyedUnarchiver相关方法，会丢失对应信息。所以，这种特殊情况需要自定义返回。
    /// 重新拷贝一份目标视图。不能返回视图自己，需要重新创建一个实例。
    /// 第一种方案，实现required init?(coder aDecoder: NSCoder) 初始化器，返回一个新实例。参考CustomCopyView
    /// 第二种方案，重载func copyMarqueeView() -> UIView方法，返回一个新实例。参考CustomCopyView
    ///
    /// - Returns: new view
    func copyMarqueeView() -> UIView
}

extension UIView: JXMarqueeViewCopyable {
    @objc open func copyMarqueeView() -> UIView {
        //UIView是没有遵从拷贝协议的。可以通过UIView支持NSCoding协议，间接来复制一个视图
        let archivedData = NSKeyedArchiver.archivedData(withRootObject: self)
        let copyView = NSKeyedUnarchiver.unarchiveObject(with: archivedData) as! UIView
        return copyView
    }
}

public enum JXMarqueeType {
    case left
    case right
    case reverse
}

public class JXMarqueeView: UIView {
    public var marqueeType: JXMarqueeType = .left
    public var contentMargin: CGFloat = 12                     //两个视图之间的间隔
    public var frameInterval: Int = 1                          //多少帧回调一次，一帧时间1/60秒
    public var pointsPerFrame: CGFloat = 0.5                   //每次回调移动多少点
    public var contentView: UIView? {
        didSet {
            self.setNeedsLayout()
        }
    }
    public var contentViewFrameConfigWhenCantMarquee: ((UIView)->())?    //当contentView的内容宽度没有超过显示宽度，无需开启跑马灯效果。这个时候contentView的size，默认是调用sizeToFit之后的尺寸。如果想要特殊配置，比如让contentView的size等于JXMarqueeView，就需要在该闭包自定义配置。
    private let containerView = UIView()
    private var marqueeDisplayLink: CADisplayLink?
    private var isReversing = false

    override open func willMove(toSuperview newSuperview: UIView?) {
        //当视图将被移除父视图的时候，newSuperview就为nil。在这个时候，停止掉CADisplayLink，断开循环引用，视图就可以被正确释放掉了。
        if newSuperview == nil {
            self.stopMarquee()
        }
    }

    public init() {
        super.init(frame: CGRect.zero)

        self.initializeViews()
    }

    override public init(frame: CGRect) {
        super.init(frame: frame)

        self.initializeViews()
    }

    required public init?(coder aDecoder: NSCoder) {
        super.init(coder: aDecoder)

        self.initializeViews()
    }

    func initializeViews() {
        self.backgroundColor = UIColor.clear
        self.clipsToBounds = true

        containerView.backgroundColor = UIColor.clear
        self.addSubview(containerView)
    }

    override open func layoutSubviews() {
        super.layoutSubviews()

        guard let validContentView = contentView else {
            return
        }
        containerView.subviews.forEach {$0.removeFromSuperview() }

        //对于复杂的视图，需要自己重写contentView的sizeThatFits方法，返回正确的size
        validContentView.sizeToFit()
        containerView.addSubview(validContentView)

        if marqueeType == .reverse {
            containerView.frame = CGRect(x: 0, y: 0, width: validContentView.bounds.size.width, height: self.bounds.size.height)
        }else {
            containerView.frame = CGRect(x: 0, y: 0, width: validContentView.bounds.size.width*2 + contentMargin, height: self.bounds.size.height)
        }

        if validContentView.bounds.size.width > self.bounds.size.width {
            validContentView.frame = CGRect(x: 0, y: 0, width: validContentView.bounds.size.width, height: self.bounds.size.height)
            if marqueeType != .reverse {
                let otherContentView = validContentView.copyMarqueeView()
                otherContentView.frame = CGRect(x: validContentView.bounds.size.width + contentMargin, y: 0, width: validContentView.bounds.size.width, height: self.bounds.size.height)
                containerView.addSubview(otherContentView)
            }
<<<<<<< HEAD

            if self.bounds.size.width != 0 {
                self.startMarquee()
            }
=======
            self.startMarquee()
>>>>>>> 98fac597
        }else {
            if contentViewFrameConfigWhenCantMarquee != nil {
                contentViewFrameConfigWhenCantMarquee!(validContentView)
            }else {
                validContentView.frame = CGRect(x: 0, y: 0, width: validContentView.bounds.size.width, height: self.bounds.size.height)
            }
        }
    }

    //如果你的contentView的内容在初始化的时候，无法确定。需要通过网络等延迟获取，那么在内容赋值之后，在调用该方法即可。
    public func reloadData() {
        self.setNeedsLayout()
    }

    fileprivate func startMarquee() {
        self.stopMarquee()

        if marqueeType == .right {
            var frame = self.containerView.frame
            frame.origin.x = self.bounds.size.width - frame.size.width
            self.containerView.frame = frame
        }

        self.marqueeDisplayLink = CADisplayLink.init(target: self, selector: #selector(processMarquee))
        self.marqueeDisplayLink?.frameInterval = self.frameInterval
        self.marqueeDisplayLink?.add(to: RunLoop.main, forMode: RunLoop.Mode.common)
    }

   fileprivate  func stopMarquee()  {
        self.marqueeDisplayLink?.invalidate()
        self.marqueeDisplayLink = nil
    }

    @objc fileprivate func processMarquee() {
        var frame = self.containerView.frame

        switch marqueeType {
        case .left:
            let targetX = -(self.contentView!.bounds.size.width + self.contentMargin)
            if frame.origin.x <= targetX {
                frame.origin.x = 0
                self.containerView.frame = frame
            }else {
                frame.origin.x -= pointsPerFrame
                if frame.origin.x < targetX {
                    frame.origin.x = targetX
                }
                self.containerView.frame = frame
            }
        case .right:
            let targetX = self.bounds.size.width - self.contentView!.bounds.size.width
            if frame.origin.x >= targetX {
                frame.origin.x = self.bounds.size.width - self.containerView.bounds.size.width
                self.containerView.frame = frame
            }else {
                frame.origin.x += pointsPerFrame
                if frame.origin.x > targetX {
                    frame.origin.x = targetX
                }
                self.containerView.frame = frame
            }
        case .reverse:
            if isReversing {
                let targetX: CGFloat = 0
                if frame.origin.x > targetX {
                    frame.origin.x = 0
                    self.containerView.frame = frame
                    isReversing = false
                }else {
                    frame.origin.x += pointsPerFrame
                    if frame.origin.x > 0 {
                        frame.origin.x = 0
                        isReversing = false
                    }
                    self.containerView.frame = frame
                }
            }else {
                let targetX = self.bounds.size.width - self.containerView.bounds.size.width
                if frame.origin.x <= targetX {
                    isReversing = true
                }else {
                    frame.origin.x -= pointsPerFrame
                    if frame.origin.x < targetX {
                        frame.origin.x = targetX
                        isReversing = true
                    }
                    self.containerView.frame = frame
                }
            }
        }

    }

}<|MERGE_RESOLUTION|>--- conflicted
+++ resolved
@@ -106,14 +106,10 @@
                 otherContentView.frame = CGRect(x: validContentView.bounds.size.width + contentMargin, y: 0, width: validContentView.bounds.size.width, height: self.bounds.size.height)
                 containerView.addSubview(otherContentView)
             }
-<<<<<<< HEAD
 
             if self.bounds.size.width != 0 {
                 self.startMarquee()
             }
-=======
-            self.startMarquee()
->>>>>>> 98fac597
         }else {
             if contentViewFrameConfigWhenCantMarquee != nil {
                 contentViewFrameConfigWhenCantMarquee!(validContentView)
